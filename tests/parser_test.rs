use c4_rust_lahbab::{Lexer, Parser, ASTNode, ParseError};

#[test]
fn parse_simple_return() {
    let src = "int main() { return 42; }";
    let tokens = Lexer::new(src).tokenize();
    let mut p = Parser::new(tokens);
    let ast = p.parse_program().unwrap();

    assert_eq!(
        ast,
        ASTNode::Program(vec![ASTNode::Function {
            name: "main".into(),
            params: vec![],
            body: vec![ASTNode::Return(Box::new(ASTNode::Number(42)))],
        }])
    );
}

#[test]
fn parse_arithmetic_ops() {
    let src = "int foo() { return 1 + 2 * 3 - 4 / 2; }";
    let tokens = Lexer::new(src).tokenize();
    let mut p = Parser::new(tokens);
    let ast = p.parse_program().unwrap();

    // Verify the exact AST structure with proper operator precedence
    assert_eq!(
        ast,
        ASTNode::Program(vec![ASTNode::Function {
            name: "foo".into(),
            params: vec![],
            body: vec![ASTNode::Return(Box::new(ASTNode::BinaryOp {
                op: "-".into(),
                left: Box::new(ASTNode::BinaryOp {
                    op: "+".into(),
                    left: Box::new(ASTNode::Number(1)),
                    right: Box::new(ASTNode::BinaryOp {
                        op: "*".into(),
                        left: Box::new(ASTNode::Number(2)),
                        right: Box::new(ASTNode::Number(3)),
                    }),
                }),
                right: Box::new(ASTNode::BinaryOp {
                    op: "/".into(),
                    left: Box::new(ASTNode::Number(4)),
                    right: Box::new(ASTNode::Number(2)),
                }),
            }))],
        }])
    );
}

#[test]
fn parse_unary_operators() {
    let src = "int bar() { return -x + !y * ~z; }";
    let tokens = Lexer::new(src).tokenize();
    let mut p = Parser::new(tokens);
    let ast = p.parse_program().unwrap();

    assert_eq!(
        ast,
        ASTNode::Program(vec![ASTNode::Function {
            name: "bar".into(),
            params: vec![],
            body: vec![ASTNode::Return(Box::new(ASTNode::BinaryOp {
                op: "+".into(),
                left: Box::new(ASTNode::UnaryOp {
                    op: "-".into(),
                    expr: Box::new(ASTNode::Identifier("x".into())),
                }),
                right: Box::new(ASTNode::BinaryOp {
                    op: "*".into(),
                    left: Box::new(ASTNode::UnaryOp {
                        op: "!".into(),
                        expr: Box::new(ASTNode::Identifier("y".into())),
                    }),
                    right: Box::new(ASTNode::UnaryOp {
                        op: "~".into(),
                        expr: Box::new(ASTNode::Identifier("z".into())),
                    }),
                }),
            }))],
        }])
    );
}

#[test]
fn parse_control_flow() {
    let src = r#"
        int test(int x, int i, int j) {
            if (x > 0) {
                return 1;
            } else if (x < 0) {
                return -1;
            } else {
                return 0;
            }
            
            while (i < 10) {
                i = i + 1;
            }
            
            for (j = 0; j < 10; j = j + 1) {
                x = x * 2;
            }
        }
    "#;

    let tokens = Lexer::new(src).tokenize();
    println!("Tokens: {:?}", tokens);

    let mut p = Parser::new(tokens);
    match p.parse_program() {
        Ok(ast) => {
            println!("Parsed AST: {:?}", ast);
            if let ASTNode::Program(fns) = ast {
                if let ASTNode::Function { body, .. } = &fns[0] {
                    assert!(matches!(body[0], ASTNode::If { .. }));
                    assert!(matches!(body[1], ASTNode::While { .. }));
                    assert!(matches!(body[2], ASTNode::For { .. }));
                } else {
                    panic!("Expected a Function node");
                }
            } else {
                panic!("Expected a Program node");
            }
        }
        Err(e) => {
            println!("Error: {}", e);
            panic!("Parsing failed");
        }
    }
}

#[test]
fn parse_function_calls() {
    let src = "int main() { return foo(1, 2 + 3, bar()); }";
    let tokens = Lexer::new(src).tokenize();
    let mut p = Parser::new(tokens);
    let ast = p.parse_program().unwrap();

    assert_eq!(
        ast,
        ASTNode::Program(vec![ASTNode::Function {
            name: "main".into(),
            params: vec![],
            body: vec![ASTNode::Return(Box::new(ASTNode::Call {
                name: "foo".into(),
                args: vec![
                    ASTNode::Number(1),
                    ASTNode::BinaryOp {
                        op: "+".into(),
                        left: Box::new(ASTNode::Number(2)),
                        right: Box::new(ASTNode::Number(3)),
                    },
                    ASTNode::Call {
                        name: "bar".into(),
                        args: vec![],
                    },
                ],
            }))],
        }])
    );
}

#[test]
fn parse_ternary_operator() {
    let src = "int test() { return x > 0 ? 1 : -1; }";
    let tokens = Lexer::new(src).tokenize();
    let mut p = Parser::new(tokens);
    let ast = p.parse_program().unwrap();

    assert_eq!(
        ast,
        ASTNode::Program(vec![ASTNode::Function {
            name: "test".into(),
            params: vec![],
            body: vec![ASTNode::Return(Box::new(ASTNode::Ternary {
                cond: Box::new(ASTNode::BinaryOp {
                    op: ">".into(),
                    left: Box::new(ASTNode::Identifier("x".into())),
                    right: Box::new(ASTNode::Number(0)),
                }),
                then_expr: Box::new(ASTNode::Number(1)),
                else_expr: Box::new(ASTNode::UnaryOp {
                    op: "-".into(),
                    expr: Box::new(ASTNode::Number(1)),
                }),
            }))],
        }])
    );
}

#[test]
fn error_on_missing_return_semicolon() {
    let src = "int main() { return 5 }";  // missing ;
    let tokens = Lexer::new(src).tokenize();
    let mut p = Parser::new(tokens);
    let err = p.parse_program().unwrap_err();
    assert_eq!(err.to_string(), "ParseError: Missing semicolon");
}

#[test]
fn error_on_invalid_assignment() {
    let src = "int main() { 42 = x; }";  // can't assign to literal
    let tokens = Lexer::new(src).tokenize();
    let mut p = Parser::new(tokens);
    let err = p.parse_program().unwrap_err();
    assert_eq!(err.to_string(), "ParseError: Invalid assignment target");
}

#[test]
fn error_on_missing_parenthesis() {
    let src = "int main( { return 0; }";  // missing )
    let tokens = Lexer::new(src).tokenize();
    let mut p = Parser::new(tokens);
    let err = p.parse_program().unwrap_err();
    assert_eq!(err.to_string(), "ParseError: Missing parenthesis");
}

#[test]
fn error_on_unexpected_token() {
    let src = "int main() { return * 42; }";  // * not allowed as unary op
    let tokens = Lexer::new(src).tokenize();
    let mut p = Parser::new(tokens);
    let err = p.parse_program().unwrap_err();
<<<<<<< HEAD
    assert_eq!(err.to_string(), "ParseError: Missing semicolon");
}

#[test]
fn error_on_invalid_assignment() {
    let src = "int main() { 42 = x; }";  // can't assign to literal
    let tokens = Lexer::new(src).tokenize();
    let mut p = Parser::new(tokens);
    let err = p.parse_program().unwrap_err();
    assert_eq!(err.to_string(), "ParseError: Invalid assignment target");
}

#[test]
fn error_on_missing_parenthesis() {
    let src = "int main( { return 0; }";  // missing )
    let tokens = Lexer::new(src).tokenize();
    let mut p = Parser::new(tokens);
    let err = p.parse_program().unwrap_err();
    assert_eq!(err.to_string(), "ParseError: Missing parenthesis");
}

#[test]
fn error_on_unexpected_token() {
    let src = "int main() { return * 42; }";  // * not allowed as unary op
    let tokens = Lexer::new(src).tokenize();
    let mut p = Parser::new(tokens);
    let err = p.parse_program().unwrap_err();
=======
>>>>>>> 00b1dbdd
    assert!(err.to_string().contains("Unexpected token"));
}<|MERGE_RESOLUTION|>--- conflicted
+++ resolved
@@ -225,35 +225,5 @@
     let tokens = Lexer::new(src).tokenize();
     let mut p = Parser::new(tokens);
     let err = p.parse_program().unwrap_err();
-<<<<<<< HEAD
-    assert_eq!(err.to_string(), "ParseError: Missing semicolon");
-}
-
-#[test]
-fn error_on_invalid_assignment() {
-    let src = "int main() { 42 = x; }";  // can't assign to literal
-    let tokens = Lexer::new(src).tokenize();
-    let mut p = Parser::new(tokens);
-    let err = p.parse_program().unwrap_err();
-    assert_eq!(err.to_string(), "ParseError: Invalid assignment target");
-}
-
-#[test]
-fn error_on_missing_parenthesis() {
-    let src = "int main( { return 0; }";  // missing )
-    let tokens = Lexer::new(src).tokenize();
-    let mut p = Parser::new(tokens);
-    let err = p.parse_program().unwrap_err();
-    assert_eq!(err.to_string(), "ParseError: Missing parenthesis");
-}
-
-#[test]
-fn error_on_unexpected_token() {
-    let src = "int main() { return * 42; }";  // * not allowed as unary op
-    let tokens = Lexer::new(src).tokenize();
-    let mut p = Parser::new(tokens);
-    let err = p.parse_program().unwrap_err();
-=======
->>>>>>> 00b1dbdd
     assert!(err.to_string().contains("Unexpected token"));
 }