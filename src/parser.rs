--- conflicted
+++ resolved
@@ -124,11 +124,7 @@
         if self.next_token() != Token::Operator("(".into()) {
             return Err(ParseError::MissingParenthesis);
         }
-<<<<<<< HEAD
-        // **New Check**: Detect missing closing ')' if next token is '{'
-=======
         // *New Check*: Detect missing closing ')' if next token is '{'
->>>>>>> 00b1dbdd
         if self.peek() == Token::Operator("{".into()) {
             return Err(ParseError::MissingParenthesis);
         }
