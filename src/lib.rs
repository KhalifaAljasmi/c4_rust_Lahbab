--- conflicted
+++ resolved
@@ -3,9 +3,5 @@
 pub mod vm;
 
 pub use lexer::{Lexer, Token};
-<<<<<<< HEAD
 pub use parser::{Parser, ParseError, ASTNode};
-pub use vm::{VM,Value,RuntimeError,};
-=======
-pub use parser::{Parser, ParseError, ASTNode};
->>>>>>> 00b1dbdd
+pub use vm::{VM, Value, RuntimeError};