mod lexer;
mod parser;
<<<<<<< HEAD
mod vm;
use std::env;
use std::fs;

fn main() {}
=======
//mod vm;
//use std::env;
//use std::fs;

fn main() {}
>>>>>>> 00b1dbdd
<|MERGE_RESOLUTION|>--- conflicted
+++ resolved
@@ -1,15 +1,7 @@
 mod lexer;
 mod parser;
-<<<<<<< HEAD
 mod vm;
 use std::env;
 use std::fs;
 
-fn main() {}
-=======
-//mod vm;
-//use std::env;
-//use std::fs;
-
-fn main() {}
->>>>>>> 00b1dbdd
+fn main() {}